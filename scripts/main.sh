--- conflicted
+++ resolved
@@ -75,8 +75,6 @@
 else
     echo "$(${COMPILER%-*} --version)" # gcc-5.8 -> gcc
 fi
-<<<<<<< HEAD
-=======
 echo "-- Qt"
 if [ -n "$VM_QT_PATH" ]; then
     echo -n "Qt "
@@ -86,7 +84,6 @@
 else
     echo "Don't know how to get Qt version."
 fi
->>>>>>> 5d38825f
 echo "--------------------------------------------"
 
 # Wait for git to be available
