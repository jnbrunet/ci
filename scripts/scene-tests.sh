--- conflicted
+++ resolved
@@ -16,7 +16,7 @@
 # timeout "path/to/file.scn" "number-of-seconds"
 # iterations "path/to/file.scn" "number-of-iterations"
 
-set -o errexit
+# set -o errexit
 
 usage() {
     echo "Usage: scene-tests.sh [run|count-warnings|count-errors|print-summary] <build-dir> <src-dir>"
@@ -457,11 +457,7 @@
     echo "INFO: scene-test warnings limited to $clamp_limit"
     if [ -e  "$output_dir/reports/warnings.txt" ]; then
         warnings_lines="$(count-warnings)"
-<<<<<<< HEAD
-        if [[ "$warnings_lines" > "$clamp_limit" ]]; then
-=======
         if [ "$warnings_lines" -gt "$clamp_limit" ]; then
->>>>>>> 1a34b591
             echo "-------------------------------------------------------------"
             echo "ALERT: TOO MANY SCENE-TEST WARNINGS ($warnings_lines > $clamp_limit), CLAMPING TO $clamp_limit"
             echo "-------------------------------------------------------------"
@@ -481,11 +477,7 @@
     echo "INFO: scene-test errors limited to $clamp_limit"
     if [ -e  "$output_dir/reports/errors.txt" ]; then
         error_lines="$(count-errors)"
-<<<<<<< HEAD
-        if [[ "$error_lines" > "$clamp_limit" ]]; then
-=======
         if [ "$error_lines" -gt "$clamp_limit" ]; then
->>>>>>> 1a34b591
             echo "-------------------------------------------------------------"
             echo "ALERT: TOO MANY SCENE-TEST ERRORS ($error_lines > $clamp_limit), CLAMPING TO $clamp_limit"
             echo "-------------------------------------------------------------"
